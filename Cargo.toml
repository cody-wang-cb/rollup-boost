--- conflicted
+++ resolved
@@ -29,7 +29,7 @@
 hyper = { version = "1.4.1", features = ["full"] }
 hyper-util = { version = "0.1", features = ["full"] }
 hyper-rustls = { version = "0.27.0", features = ["ring"] }
-rustls = {version = "0.23.23", features = ["ring"] }
+rustls = { version = "0.23.23", features = ["ring"] }
 serde_json = "1.0.96"
 opentelemetry = { version = "0.26.0", features = ["trace"] }
 opentelemetry-http = "0.26.0"
@@ -64,12 +64,8 @@
 tokio-util = { version = "0.7.13" }
 nix = "0.15.0"
 bytes = "1.2"
-<<<<<<< HEAD
 reth-rpc-layer = { git = "https://github.com/paradigmxyz/reth", tag = "v1.2.0" }
-=======
-reth-rpc-layer = { git = "https://github.com/paradigmxyz/reth.git", rev = "e022b6fd92a33cd44e3ae51ee2fc2ecc0f773222" }
 ctor = "0.3.5"
->>>>>>> 2d492ae6
 
 [features]
 integration = []