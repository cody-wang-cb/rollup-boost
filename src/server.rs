--- conflicted
+++ resolved
@@ -3,6 +3,7 @@
 use crate::metrics::ServerMetrics;
 use alloy_primitives::B256;
 use moka::sync::Cache;
+use opentelemetry::trace::SpanKind;
 use parking_lot::Mutex;
 use std::sync::Arc;
 
@@ -15,71 +16,30 @@
 use jsonrpsee::types::ErrorObject;
 use jsonrpsee::types::error::INVALID_REQUEST_CODE;
 use op_alloy_rpc_types_engine::{OpExecutionPayloadEnvelopeV3, OpPayloadAttributes};
-use opentelemetry::trace::SpanKind;
 use serde::{Deserialize, Serialize};
 
-<<<<<<< HEAD
-use tokio::sync::Mutex;
 use tracing::{debug, error, info, instrument};
-=======
-use tracing::{debug, error, info};
->>>>>>> 1b73e616
 
 use jsonrpsee::proc_macros::rpc;
 
 const CACHE_SIZE: u64 = 100;
 
 pub struct PayloadTraceContext {
-<<<<<<< HEAD
-    block_hash_to_payload_ids: Arc<Mutex<LruCache<B256, Vec<PayloadId>>>>,
-    payload_id_to_trace_id: Arc<Mutex<LruCache<PayloadId, tracing::Id>>>,
-=======
-    tracer: BoxedTracer,
     block_hash_to_payload_ids: Cache<B256, Vec<PayloadId>>,
-    payload_id_to_span: Cache<PayloadId, Arc<BoxedSpan>>,
-    local_to_external_payload_ids: Cache<PayloadId, PayloadId>,
->>>>>>> 1b73e616
+    payload_id_to_trace_id: Cache<PayloadId, tracing::Id>,
 }
 
 impl PayloadTraceContext {
     fn new() -> Self {
         PayloadTraceContext {
-<<<<<<< HEAD
-            block_hash_to_payload_ids: Arc::new(Mutex::new(LruCache::new(
-                NonZero::new(CACHE_SIZE).unwrap(),
-            ))),
-            payload_id_to_trace_id: Arc::new(Mutex::new(LruCache::new(
-                NonZero::new(CACHE_SIZE).unwrap(),
-            ))),
-        }
-    }
-
-    async fn store(&self, payload_id: PayloadId, parent_hash: B256, trace_id: tracing::Id) {
-        let mut store = self.payload_id_to_trace_id.lock().await;
-        store.put(payload_id, trace_id);
-        let mut store = self.block_hash_to_payload_ids.lock().await;
-        if let Some(payload_ids) = store.get_mut(&parent_hash) {
-            payload_ids.push(payload_id);
-        } else {
-            store.put(parent_hash, vec![payload_id]);
-        }
-    }
-
-    async fn retrieve_by_parent_hash(&self, parent_hash: &B256) -> Option<Vec<tracing::Id>> {
-        let mut block_hash_to_payload_ids = self.block_hash_to_payload_ids.lock().await;
-        let mut payload_id_to_span = self.payload_id_to_trace_id.lock().await;
-        block_hash_to_payload_ids
-=======
-            tracer: global::tracer("rollup-boost"),
             block_hash_to_payload_ids: Cache::new(CACHE_SIZE),
-            payload_id_to_span: Cache::new(CACHE_SIZE),
-            local_to_external_payload_ids: Cache::new(CACHE_SIZE),
-        }
-    }
-
-    fn store(&self, payload_id: PayloadId, parent_hash: B256, parent_span: BoxedSpan) {
-        self.payload_id_to_span
-            .insert(payload_id, Arc::new(parent_span));
+            payload_id_to_trace_id: Cache::new(CACHE_SIZE),
+        }
+    }
+
+    fn store(&self, payload_id: PayloadId, parent_hash: B256, parent_span: tracing::Id) {
+        self.payload_id_to_trace_id
+            .insert(payload_id, parent_span);
         self.block_hash_to_payload_ids
             .entry(parent_hash)
             .and_upsert_with(|o| match o {
@@ -94,55 +54,28 @@
             });
     }
 
-    fn retrieve_by_parent_hash(&self, parent_hash: &B256) -> Option<Vec<Arc<BoxedSpan>>> {
+    fn retrieve_by_parent_hash(&self, parent_hash: &B256) -> Option<Vec<tracing::Id>> {
         self.block_hash_to_payload_ids
->>>>>>> 1b73e616
             .get(parent_hash)
             .map(|payload_ids| {
                 payload_ids
                     .iter()
-                    .filter_map(|payload_id| self.payload_id_to_span.get(payload_id))
+                    .filter_map(|payload_id| self.payload_id_to_trace_id.get(payload_id))
                     .collect()
             })
     }
 
-<<<<<<< HEAD
-    async fn retrieve_by_payload_id(&self, payload_id: &PayloadId) -> Option<tracing::Id> {
-        let mut store = self.payload_id_to_trace_id.lock().await;
-        store.get(payload_id).cloned()
-    }
-
-    async fn remove_by_parent_hash(&self, block_hash: &B256) {
-        let mut block_hash_to_payload_ids = self.block_hash_to_payload_ids.lock().await;
-        let mut payload_id_to_span = self.payload_id_to_trace_id.lock().await;
-        if let Some(payload_ids) = block_hash_to_payload_ids.get_mut(block_hash) {
-            for payload_id in payload_ids {
-                payload_id_to_span.pop(payload_id);
-=======
-    fn retrieve_by_payload_id(&self, payload_id: &PayloadId) -> Option<Arc<BoxedSpan>> {
-        self.payload_id_to_span.get(payload_id)
+    fn retrieve_by_payload_id(&self, payload_id: &PayloadId) -> Option<tracing::Id> {
+        self.payload_id_to_trace_id.get(payload_id)
     }
 
     fn remove_by_parent_hash(&self, block_hash: &B256) {
         if let Some(payload_ids) = self.block_hash_to_payload_ids.remove(block_hash) {
             for payload_id in payload_ids.iter() {
-                self.payload_id_to_span.remove(payload_id);
->>>>>>> 1b73e616
+                self.payload_id_to_trace_id.remove(payload_id);
             }
         }
     }
-<<<<<<< HEAD
-=======
-
-    fn store_payload_id_mapping(&self, local_id: PayloadId, external_id: PayloadId) {
-        self.local_to_external_payload_ids
-            .insert(local_id, external_id);
-    }
-
-    fn get_external_payload_id(&self, local_id: &PayloadId) -> Option<PayloadId> {
-        self.local_to_external_payload_ids.get(local_id)
-    }
->>>>>>> 1b73e616
 }
 
 #[derive(Serialize, Deserialize, Debug, Copy, Clone, PartialEq, clap::ValueEnum)]
@@ -311,132 +244,22 @@
                 self.boost_sync
             };
 
-<<<<<<< HEAD
-        let execution_mode = self.execution_mode.lock().await;
+        let execution_mode = self.execution_mode();
         let trace_id = span.id();
         if let (Some(payload_id), Some(trace)) = (l2_response.payload_id, trace_id) {
             self.payload_trace_context
-                .store(payload_id, fork_choice_state.head_block_hash, trace)
-                .await;
-        }
-=======
-        let execution_mode = self.execution_mode();
->>>>>>> 1b73e616
+                .store(payload_id, fork_choice_state.head_block_hash, trace);
+        }
 
         if execution_mode.is_disabled() {
             debug!(message = "execution mode is disabled, skipping FCU call to builder", "head_block_hash" = %fork_choice_state.head_block_hash);
         } else if should_send_to_builder {
-<<<<<<< HEAD
             self.send_to_builder(
                 payload_attributes,
                 fork_choice_state.clone(),
             )
             .await;
         } else {
-=======
-            let span: Option<BoxedSpan> =
-                if let (Some(payload_attributes), Some(local_payload_id)) =
-                    (payload_attributes.clone(), l2_response.payload_id)
-                {
-                    let mut parent_span = self
-                        .payload_trace_context
-                        .tracer
-                        .start_with_context("build-block", &Context::current());
-
-                    parent_span.set_attribute(KeyValue::new(
-                        "parent_hash",
-                        fork_choice_state.head_block_hash.to_string(),
-                    ));
-                    parent_span.set_attribute(KeyValue::new(
-                        "timestamp",
-                        payload_attributes.payload_attributes.timestamp as i64,
-                    ));
-                    parent_span
-                        .set_attribute(KeyValue::new("payload_id", local_payload_id.to_string()));
-                    let ctx = Context::current()
-                        .with_remote_span_context(parent_span.span_context().clone());
-                    self.payload_trace_context.store(
-                        local_payload_id,
-                        fork_choice_state.head_block_hash,
-                        parent_span,
-                    );
-                    Some(
-                        self.payload_trace_context
-                            .tracer
-                            .start_with_context("fcu", &ctx),
-                    )
-                } else {
-                    None
-                };
-
-            // async call to builder to trigger payload building and sync
-            let builder_client = self.builder_client.clone();
-            let attr = payload_attributes.clone();
-            let payload_trace_context = self.payload_trace_context.clone();
-            let local_payload_id = l2_response.payload_id;
-            tokio::spawn(async move {
-                match builder_client
-                    .fork_choice_updated_v3(fork_choice_state, attr)
-                    .await
-                {
-                    Ok(response) => {
-                        let external_payload_id = response.payload_id;
-                        if let (Some(local_id), Some(external_id)) =
-                            (local_payload_id, external_payload_id)
-                        {
-                            // Only store mapping if local and external IDs are different
-                            if local_id != external_id {
-                                payload_trace_context
-                                    .store_payload_id_mapping(local_id, external_id);
-                            }
-                        }
-                        if response.is_invalid() {
-                            let payload_id_str = external_payload_id
-                                .map(|id| id.to_string())
-                                .unwrap_or_default();
-                            error!(message = "builder rejected fork_choice_updated_v3 with attributes", "url" = ?builder_client.auth_rpc, "payload_id" = payload_id_str, "validation_error" = %response.payload_status.status);
-                        } else if let Some(external_id) = external_payload_id {
-                            info!(
-                                message = "called fork_choice_updated_v3 to builder with payload attributes",
-                                "url" = ?builder_client.auth_rpc,
-                                "payload_status" = %response.payload_status.status,
-                                "payload_id" = %external_id
-                            );
-                        } else {
-                            info!(
-                                message = "called fork_choice_updated_v3 to builder without payload attributes",
-                                "url" = ?builder_client.auth_rpc,
-                                "payload_status" = %response.payload_status.status
-                            );
-                        }
-                    }
-
-                    Err(e) => {
-                        error!(
-                            message = "error calling fork_choice_updated_v3 to builder",
-                            "url" = ?builder_client.auth_rpc,
-                            "error" = %e,
-                            "head_block_hash" = %fork_choice_state.head_block_hash
-                        );
-                    }
-                }
-                if let Some(mut s) = span {
-                    s.end()
-                };
-            });
-        } else {
-            // If no payload attributes are provided, the builder will not build a block
-            // We store a mapping from the local payload ID to an empty payload ID to signal
-            // during get_payload_v3 request that the builder does not need to be queried.
-            if let Some(local_id) = l2_response.payload_id {
-                let payload_trace_context = self.payload_trace_context.clone();
-
-                payload_trace_context.store_payload_id_mapping(local_id, PayloadId::default());
-            } else {
-                error!(message = "no local payload id returned from l2 client", "head_block_hash" = %fork_choice_state.head_block_hash);
-            }
-
->>>>>>> 1b73e616
             info!(message = "no payload attributes provided or no_tx_pool is set", "head_block_hash" = %fork_choice_state.head_block_hash);
         }
 
@@ -470,43 +293,9 @@
 
             if let Some(cause) = self
                 .payload_trace_context
-<<<<<<< HEAD
                 .retrieve_by_payload_id(&payload_id)
-                .await
             {
                 tracing::Span::current().follows_from(cause);
-=======
-                .retrieve_by_payload_id(&payload_id);
-            let span = parent_span.clone().map(|span| {
-                self.payload_trace_context.tracer.start_with_context(
-                    "get_payload",
-                    &Context::current().with_remote_span_context(span.span_context().clone()),
-                )
-            });
-
-            // Get the external builder's payload ID that corresponds to our local payload ID
-            // If no mapping exists, fallback to local ID
-            let external_payload_id = self
-                .payload_trace_context
-                .get_external_payload_id(&payload_id)
-                .unwrap_or(payload_id);
-
-            if external_payload_id == PayloadId::default() {
-                info!(
-                    message =
-                        "no-tx-pool call and builder did not build a block, defer to L2 result"
-                );
-
-                // Note: We are sending an error here to return early from the future and this error
-                // is not logged later on, so it's not causing issues. However, we should find a better
-                // way to handle this case in the future rather than relying on this error being silently
-                // ignored.
-                return Err(ClientError::Call(ErrorObject::owned(
-                    INVALID_REQUEST_CODE,
-                    "Builder payload was not valid",
-                    None::<String>,
-                )));
->>>>>>> 1b73e616
             }
 
             let builder = self.builder_client.clone();
@@ -588,30 +377,13 @@
         if self.boost_sync && !execution_mode.is_disabled() {
             if let Some(causes) = self
                 .payload_trace_context
-<<<<<<< HEAD
                 .retrieve_by_parent_hash(&parent_hash)
-                .await
             {
                 for cause in causes {
                     tracing::Span::current().follows_from(cause);
                 }
             }
 
-=======
-                .retrieve_by_parent_hash(&parent_hash);
-            let spans: Option<Vec<BoxedSpan>> = parent_spans.as_ref().map(|spans| {
-                spans
-                    .iter()
-                    .map(|span| {
-                        self.payload_trace_context.tracer.start_with_context(
-                            "new_payload",
-                            &Context::current()
-                                .with_remote_span_context(span.span_context().clone()),
-                        )
-                    })
-                    .collect()
-            });
->>>>>>> 1b73e616
             self.payload_trace_context
                 .remove_by_parent_hash(&parent_hash);
 
@@ -1118,60 +890,4 @@
 
         test_harness.cleanup().await;
     }
-<<<<<<< HEAD
-=======
-
-    async fn test_local_external_payload_ids_different() {
-        let local_id = PayloadId::new([1, 2, 3, 4, 5, 6, 7, 8]);
-        let external_id = PayloadId::new([9, 9, 9, 9, 9, 9, 9, 9]);
-
-        let mut l2_mock = MockEngineServer::new();
-        let mut fcu_resp =
-            ForkchoiceUpdated::new(PayloadStatus::from_status(PayloadStatusEnum::Valid));
-        fcu_resp.payload_id = Some(local_id);
-        l2_mock.fcu_response = Ok(fcu_resp);
-
-        let mut builder_mock = MockEngineServer::new();
-        builder_mock.override_payload_id = Some(external_id);
-
-        let test_harness =
-            TestHarness::new(true, Some(l2_mock.clone()), Some(builder_mock.clone())).await;
-
-        // Test FCU call
-        let fcu = ForkchoiceState {
-            head_block_hash: B256::random(),
-            safe_block_hash: B256::random(),
-            finalized_block_hash: B256::random(),
-        };
-        let fcu_response = test_harness.client.fork_choice_updated_v3(fcu, None).await;
-        assert!(fcu_response.is_ok());
-
-        // wait for builder to observe the FCU call
-        sleep(std::time::Duration::from_millis(100)).await;
-
-        assert_eq!(l2_mock.fcu_requests.lock().len(), 1);
-        assert_eq!(builder_mock.fcu_requests.lock().len(), 1);
-
-        // Test getPayload call with local->external mapping
-        let get_res = test_harness.client.get_payload_v3(local_id).await;
-        assert!(get_res.is_ok(), "getPayload should succeed");
-
-        // wait for builder to observe the getPayload call
-        sleep(std::time::Duration::from_millis(100)).await;
-
-        {
-            let builder_gp = builder_mock.get_payload_requests.lock();
-            assert_eq!(builder_gp.len(), 1);
-            assert_eq!(builder_gp[0], external_id);
-        }
-
-        {
-            let l2_gp = l2_mock.get_payload_requests.lock();
-            assert_eq!(l2_gp.len(), 1);
-            assert_eq!(l2_gp[0], local_id);
-        }
-
-        test_harness.cleanup().await;
-    }
->>>>>>> 1b73e616
 }