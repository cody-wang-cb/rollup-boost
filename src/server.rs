--- conflicted
+++ resolved
@@ -20,16 +20,11 @@
 use opentelemetry::{Context, KeyValue};
 use reth_optimism_payload_builder::{OpPayloadAttributes, OpPayloadBuilderAttributes};
 use reth_payload_primitives::PayloadBuilderAttributes;
-
+use crate::flashblocks::FlashbotsClient;
+use crate::metrics::ServerMetrics;
 use tokio::sync::Mutex;
 use tracing::{error, info};
-
-<<<<<<< HEAD
-use crate::flashblocks::FlashbotsClient;
-use crate::metrics::ServerMetrics;
-=======
 use jsonrpsee::proc_macros::rpc;
->>>>>>> c8225fd4
 
 const CACHE_SIZE: usize = 100;
 
@@ -216,34 +211,6 @@
         }
         res
     }
-<<<<<<< HEAD
-}
-
-pub struct EthEngineApi<C = HttpClientWrapper> {
-    l2_client: Arc<C>,
-    builder_client: Arc<C>,
-    boost_sync: bool,
-    metrics: Option<Arc<ServerMetrics>>,
-    payload_trace_context: Arc<PayloadTraceContext>,
-    flashblocks_client: Option<FlashbotsClient>,
-}
-
-impl<C> EthEngineApi<C> {
-    pub fn new(
-        l2_client: Arc<C>,
-        builder_client: Arc<C>,
-        boost_sync: bool,
-        metrics: Option<Arc<ServerMetrics>>,
-        flashblocks_client: Option<FlashbotsClient>,
-    ) -> Self {
-        Self {
-            l2_client,
-            builder_client,
-            boost_sync,
-            metrics,
-            payload_trace_context: Arc::new(PayloadTraceContext::new()),
-            flashblocks_client,
-=======
 
     async fn get_payload_v3(
         &self,
@@ -254,7 +221,6 @@
         let elapsed = start.elapsed();
         if let Some(metrics) = &self.metrics {
             metrics.get_payload_v3.record(elapsed);
->>>>>>> c8225fd4
         }
         res
     }
@@ -452,7 +418,6 @@
             };
 
             let builder = self.builder_client.clone();
-<<<<<<< HEAD
 
             // Fallback to the get_payload_v3 from the builder if no flashblocks payload is available
             let payload = if let Some(payload) = payload {
@@ -460,12 +425,8 @@
                 payload
             } else {
                 builder.client.get_payload_v3(external_payload_id).await.map_err(|e| {
-                error!(message = "error calling get_payload_v3 from builder", "url" = builder.url, "error" = %e, "local_payload_id" = %payload_id, "external_payload_id" = %external_payload_id);
-=======
-            let payload = builder.auth_client.get_payload_v3(external_payload_id).await.map_err(|e| {
-                error!(message = "error calling get_payload_v3 from builder", "url" = ?builder.auth_rpc, "error" = %e, "local_payload_id" = %payload_id, "external_payload_id" = %external_payload_id);
->>>>>>> c8225fd4
-                e
+                    error!(message = "error calling get_payload_v3 from builder", "url" = ?builder.auth_rpc, "error" = %e, "local_payload_id" = %payload_id, "external_payload_id" = %external_payload_id);
+                    e
                 })?
             };
 
@@ -716,25 +677,6 @@
         ) -> Self {
             let jwt_secret = JwtSecret::random();
 
-<<<<<<< HEAD
-            let eth_engine_api = EthEngineApi::new(
-                Arc::new(HttpClientWrapper::new(
-                    l2_client,
-                    format!("http://{L2_ADDR}"),
-                )),
-                Arc::new(HttpClientWrapper::new(
-                    builder_client,
-                    format!("http://{BUILDER_ADDR}"),
-                )),
-                boost_sync,
-                None,
-                None,
-            );
-            let mut module: RpcModule<()> = RpcModule::new(());
-            module
-                .merge(EngineApiServer::into_rpc(eth_engine_api))
-                .unwrap();
-=======
             let l2_auth_rpc = Uri::from_str(&format!("http://{}:{}", HOST, L2_PORT)).unwrap();
             let l2_client = ExecutionClient::new(l2_auth_rpc, jwt_secret, 2000).unwrap();
 
@@ -746,7 +688,6 @@
                 RollupBoostServer::new(l2_client, builder_client, boost_sync, None);
 
             let module: RpcModule<()> = rollup_boost_client.try_into().unwrap();
->>>>>>> c8225fd4
 
             let proxy_server = ServerBuilder::default()
                 .build("0.0.0.0:8556".parse::<SocketAddr>().unwrap())
