--- conflicted
+++ resolved
@@ -168,82 +168,7 @@
 }
 
 #[async_trait]
-<<<<<<< HEAD
-impl<C> EthApiServer for EthEngineApi<HttpClientWrapper<C>>
-where
-    C: EthApiClient + Send + Sync + Clone + 'static,
-{
-    async fn send_raw_transaction(&self, bytes: Bytes) -> RpcResult<B256> {
-        debug!(
-            message = "received send_raw_transaction",
-            "bytes_len" = bytes.len()
-        );
-
-        if let Some(metrics) = &self.metrics {
-            metrics.send_raw_tx_count.increment(1);
-        }
-
-        let builder_client = self.builder_client.client.clone();
-        let url = self.builder_client.url.clone();
-        let tx_bytes = bytes.clone();
-        tokio::spawn(async move {
-            builder_client.send_raw_transaction(tx_bytes).await.map_err(|e| {
-                error!(message = "error calling send_raw_transaction for builder", "url" = url, "error" = %e);
-            })
-        });
-
-        self.l2_client
-            .client
-            .send_raw_transaction(bytes)
-            .await
-            .map_err(|e| match e {
-                ClientError::Call(err) => err, // Already an ErrorObjectOwned, so just return it
-                other_error => {
-                    error!(
-                        message = "error calling send_raw_transaction for l2 client",
-                        "url" = self.l2_client.url,
-                        "error" = %other_error,
-                    );
-                    ErrorCode::InternalError.into()
-                }
-            })
-    }
-}
-
-#[derive(Debug)]
-pub enum PayloadCreator {
-    L2,
-    Builder,
-}
-
-impl std::fmt::Display for PayloadCreator {
-    fn fmt(&self, f: &mut std::fmt::Formatter<'_>) -> std::fmt::Result {
-        match self {
-            PayloadCreator::L2 => write!(f, "l2"),
-            PayloadCreator::Builder => write!(f, "builder"),
-        }
-    }
-}
-
-#[allow(dead_code)]
-impl PayloadCreator {
-    pub fn is_builder(&self) -> bool {
-        matches!(self, PayloadCreator::Builder)
-    }
-
-    pub fn is_l2(&self) -> bool {
-        matches!(self, PayloadCreator::L2)
-    }
-}
-
-#[async_trait]
-impl<C> EngineApiServer for EthEngineApi<HttpClientWrapper<C>>
-where
-    C: EngineApiClient + Send + Sync + Clone + 'static,
-{
-=======
 impl EngineApiServer for RollupBoostServer {
->>>>>>> b0620152
     async fn fork_choice_updated_v3(
         &self,
         fork_choice_state: ForkchoiceState,
@@ -452,40 +377,6 @@
         });
 
         let (l2_payload, builder_payload) = tokio::join!(l2_client_future, builder_client_future);
-<<<<<<< HEAD
-        let payload = match (builder_payload, l2_payload) {
-            (Ok(builder), _) => Ok((builder, PayloadCreator::Builder)),
-            (Err(_), Ok(l2)) => Ok((l2, PayloadCreator::L2)),
-            (Err(e), Err(_)) => match e {
-                ClientError::Call(err) => Err(err), // Already an ErrorObjectOwned, so just return it
-                other_error => {
-                    error!(
-                        message = "error calling get_payload_v3",
-                        "url" = self.builder_client.url,
-                        "error" = %other_error,
-                        "payload_id" = %payload_id
-                    );
-                    Err(ErrorCode::InternalError.into())
-                }
-            },
-        };
-        payload.map(|(payload, context)| {
-            let inner_payload = ExecutionPayload::from(payload.clone().execution_payload);
-            let block_hash = inner_payload.block_hash();
-            let block_number = inner_payload.block_number();
-
-            // Note: This log message is used by integration tests to track payload context.
-            // While not ideal to rely on log parsing, it provides a reliable way to verify behavior.
-            // Happy to consider an alternative approach later on.
-            info!(
-                message = "returning block",
-                "hash" = %block_hash,
-                "number" = %block_number,
-                "context" = %context,
-                "payload_id" = %payload_id
-            );
-            payload
-=======
         builder_payload.or(l2_payload).map_err(|e| match e {
             ClientError::Call(err) => err, // Already an ErrorObjectOwned, so just return it
             other_error => {
@@ -497,7 +388,6 @@
                 );
                 ErrorCode::InternalError.into()
             }
->>>>>>> b0620152
         })
     }
 
