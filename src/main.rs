use clap::{arg, Parser, Subcommand};
use client::{BuilderArgs, ExecutionClient, L2ClientArgs};
use debug_api::DebugClient;
use metrics::{ClientMetrics, ServerMetrics};
use server::ExecutionMode;
use std::{net::SocketAddr, sync::Arc};

use alloy_rpc_types_engine::JwtSecret;
use dotenv::dotenv;
use eyre::bail;
use http::StatusCode;
use hyper::service::service_fn;
use hyper::{server::conn::http1, Request, Response};
use hyper_util::rt::TokioIo;
use jsonrpsee::http_client::HttpBody;
use jsonrpsee::server::Server;
use jsonrpsee::RpcModule;
use metrics_exporter_prometheus::{PrometheusBuilder, PrometheusHandle};
use metrics_util::layers::{PrefixLayer, Stack};
use opentelemetry::global;
use opentelemetry_otlp::WithExportConfig;
use opentelemetry_sdk::{propagation::TraceContextPropagator, trace::Config, Resource};
use proxy::ProxyLayer;
use server::{PayloadSource, RollupBoostServer};

use crate::flashblocks::Flashblocks;
use tokio::net::TcpListener;
use tokio::signal::unix::{signal as unix_signal, SignalKind};
use tracing::{error, info, Level};
use tracing_subscriber::EnvFilter;

mod auth_layer;
mod client;
mod debug_api;
mod flashblocks;
#[cfg(all(feature = "integration", test))]
mod integration;
mod metrics;
mod proxy;
mod server;

#[derive(Parser, Debug)]
#[clap(author, version, about)]
struct Args {
    #[command(subcommand)]
    command: Option<Commands>,

    #[clap(flatten)]
    builder: BuilderArgs,

    #[clap(flatten)]
    l2_client: L2ClientArgs,

    /// Disable using the proposer to sync the builder node
    #[arg(long, env, default_value = "false")]
    no_boost_sync: bool,

    /// Host to run the server on
    #[arg(long, env, default_value = "0.0.0.0")]
    rpc_host: String,

    /// Port to run the server on
    #[arg(long, env, default_value = "8081")]
    rpc_port: u16,

    // Enable tracing
    #[arg(long, env, default_value = "false")]
    tracing: bool,

    // Enable Prometheus metrics
    #[arg(long, env, default_value = "false")]
    metrics: bool,

    /// Host to run the metrics server on
    #[arg(long, env, default_value = "0.0.0.0")]
    metrics_host: String,

    /// Port to run the metrics server on
    #[arg(long, env, default_value = "9090")]
    metrics_port: u16,

    /// OTLP endpoint
    #[arg(long, env, default_value = "http://localhost:4317")]
    otlp_endpoint: String,

    /// Log level
    #[arg(long, env, default_value = "info")]
    log_level: Level,

    /// Log format
    #[arg(long, env, default_value = "text")]
    log_format: String,

    /// Debug server port
    #[arg(long, env, default_value = "5555")]
    debug_server_port: u16,

    /// Enable Flashblocks client
    #[clap(flatten)]
    flashblocks: FlashblocksArgs,
}

#[derive(Parser, Debug)]
struct FlashblocksArgs {
    /// Enable Flashblocks client
    #[arg(long, env, default_value = "false")]
    flashblocks: bool,

    /// Flashblocks WebSocket URL
    #[arg(long, env, default_value = "ws://localhost:1111")]
    flashblocks_url: String,

    /// Flashblocks outbound WebSocket URL
    #[arg(long, env, default_value = "127.0.0.1:1112")]
    flashblocks_outbound_url: String,
}

#[derive(Subcommand, Debug)]
enum Commands {
    /// Debug commands
    Debug {
        #[command(subcommand)]
        command: DebugCommands,
    },
}

#[derive(Subcommand, Debug)]
enum DebugCommands {
    /// Set the execution mode
    SetExecutionMode { execution_mode: ExecutionMode },

    /// Get the execution mode
    ExecutionMode {},
}

#[tokio::main]
async fn main() -> eyre::Result<()> {
    // Load .env file
    dotenv().ok();
    rustls::crypto::ring::default_provider()
        .install_default()
        .expect("Failed to install TLS ring CryptoProvider");
    let args: Args = Args::parse();

    // Handle commands if present
    if let Some(cmd) = args.command {
        match cmd {
            Commands::Debug { command } => match command {
                DebugCommands::SetExecutionMode { execution_mode } => {
                    let client = DebugClient::default();
                    let result = client.set_execution_mode(execution_mode).await.unwrap();
                    println!("Response: {:?}", result.execution_mode);

                    return Ok(());
                }
                DebugCommands::ExecutionMode {} => {
                    let client = DebugClient::default();
                    let result = client.get_execution_mode().await.unwrap();
                    println!("Execution mode: {:?}", result.execution_mode);

                    return Ok(());
                }
            },
        }
    }

    // Initialize logging
    let log_format = args.log_format.to_lowercase();
    let log_level = args.log_level.to_string();
    if log_format == "json" {
        // JSON log format
        tracing_subscriber::fmt()
            .json() // Use JSON format
            .with_env_filter(EnvFilter::new(log_level)) // Set log level
            .with_ansi(false) // Disable colored logging
            .init();
    } else {
        // Default (text) log format
        tracing_subscriber::fmt()
            .with_env_filter(EnvFilter::new(log_level)) // Set log level
            .with_ansi(false) // Disable colored logging
            .init();
    }

    let metrics = if args.metrics {
        let recorder = PrometheusBuilder::new().build_recorder();
        let handle = recorder.handle();

        // Build metrics stack
        Stack::new(recorder)
            .push(PrefixLayer::new("rollup-boost"))
            .install()?;

        // Start the metrics server
        let metrics_addr = format!("{}:{}", args.metrics_host, args.metrics_port);
        let addr: SocketAddr = metrics_addr.parse()?;
        tokio::spawn(init_metrics_server(addr, handle)); // Run the metrics server in a separate task
        Some(Arc::new(ServerMetrics::default()))
    } else {
        None
    };

    // Telemetry setup
    if args.tracing {
        init_tracing(&args.otlp_endpoint);
    }

    let l2_client_args = args.l2_client;

    let l2_auth_jwt = if let Some(secret) = l2_client_args.l2_jwt_token {
        secret
    } else if let Some(path) = l2_client_args.l2_jwt_path.as_ref() {
        JwtSecret::from_file(path)?
    } else {
        bail!("Missing L2 Client JWT secret");
    };

    let l2_metrics = if args.metrics {
        Some(Arc::new(ClientMetrics::new(&PayloadSource::L2)))
    } else {
        None
    };
    let l2_client = ExecutionClient::new(
        l2_client_args.l2_url.clone(),
        l2_auth_jwt,
        l2_client_args.l2_timeout,
        l2_metrics,
        PayloadSource::L2,
    )?;

    let builder_args = args.builder;
    let builder_auth_jwt = if let Some(secret) = builder_args.builder_jwt_token {
        secret
    } else if let Some(path) = builder_args.builder_jwt_path.as_ref() {
        JwtSecret::from_file(path)?
    } else {
        bail!("Missing Builder JWT secret");
    };

    let builder_metrics = if args.metrics {
        Some(Arc::new(ClientMetrics::new(&PayloadSource::Builder)))
    } else {
        None
    };

    let builder_client = ExecutionClient::new(
        builder_args.builder_url.clone(),
        builder_auth_jwt,
        builder_args.builder_timeout,
        builder_metrics,
        PayloadSource::Builder,
    )?;

    let boost_sync_enabled = !args.no_boost_sync;
    if boost_sync_enabled {
        info!("Boost sync enabled");
    }

<<<<<<< HEAD
    let flashblocks_client = if args.flashblocks.flashblocks {
        let inbound_url = args.flashblocks.flashblocks_url;
        let outbound_url = args.flashblocks.flashblocks_outbound_url;

        Some(Flashblocks::run(inbound_url, outbound_url).unwrap())
    } else {
        None
    };

=======
>>>>>>> 2d492ae6
    let rollup_boost = RollupBoostServer::new(
        l2_client,
        builder_client,
        boost_sync_enabled,
<<<<<<< HEAD
        metrics,
        flashblocks_client,
=======
        metrics.clone(),
>>>>>>> 2d492ae6
    );

    // Spawn the debug server
    rollup_boost
        .start_debug_server(args.debug_server_port)
        .await?;

    let module: RpcModule<()> = rollup_boost.try_into()?;

    // Build and start the server
    info!("Starting server on :{}", args.rpc_port);

    let service_builder = tower::ServiceBuilder::new().layer(ProxyLayer::new(
        l2_client_args.l2_url,
        l2_auth_jwt,
        builder_args.builder_url,
        builder_auth_jwt,
        metrics,
    ));

    let server = Server::builder()
        .set_http_middleware(service_builder)
        .build(format!("{}:{}", args.rpc_host, args.rpc_port).parse::<SocketAddr>()?)
        .await?;
    let handle = server.start(module);

    let stop_handle = handle.clone();

    // Capture SIGINT and SIGTERM
    let mut sigint = unix_signal(SignalKind::interrupt())?;
    let mut sigterm = unix_signal(SignalKind::terminate())?;

    tokio::select! {
        _ = handle.stopped() => {
            // The server has already shut down by itself
            info!("Server stopped");
        }
        _ = sigint.recv() => {
            info!("Received SIGINT, shutting down gracefully...");
            let _ = stop_handle.stop();
        }
        _ = sigterm.recv() => {
            info!("Received SIGTERM, shutting down gracefully...");
            let _ = stop_handle.stop();
        }
    }

    Ok(())
}

fn init_tracing(endpoint: &str) {
    global::set_text_map_propagator(TraceContextPropagator::new());
    let provider = opentelemetry_otlp::new_pipeline()
        .tracing()
        .with_exporter(
            opentelemetry_otlp::new_exporter()
                .tonic()
                .with_endpoint(endpoint),
        )
        .with_trace_config(Config::default().with_resource(Resource::new(vec![
            opentelemetry::KeyValue::new("service.name", "rollup-boost"),
        ])))
        .install_batch(opentelemetry_sdk::runtime::Tokio);
    match provider {
        Ok(provider) => {
            let _ = global::set_tracer_provider(provider);
        }
        Err(e) => {
            error!(message = "failed to initiate tracing provider", "error" = %e);
        }
    }
}

async fn init_metrics_server(addr: SocketAddr, handle: PrometheusHandle) -> eyre::Result<()> {
    let listener = TcpListener::bind(addr).await?;
    info!("Metrics server running on {}", addr);

    loop {
        match listener.accept().await {
            Ok((stream, _)) => {
                let handle = handle.clone(); // Clone the handle for each connection
                tokio::task::spawn(async move {
                    let service = service_fn(move |_req: Request<hyper::body::Incoming>| {
                        let response = match _req.uri().path() {
                            "/metrics" => Response::builder()
                                .header("content-type", "text/plain")
                                .body(HttpBody::from(handle.render()))
                                .unwrap(),
                            _ => Response::builder()
                                .status(StatusCode::NOT_FOUND)
                                .body(HttpBody::empty())
                                .unwrap(),
                        };
                        async { Ok::<_, hyper::Error>(response) }
                    });

                    let io = TokioIo::new(stream);

                    if let Err(err) = http1::Builder::new().serve_connection(io, service).await {
                        error!(message = "Error serving metrics connection", error = %err);
                    }
                });
            }
            Err(e) => {
                error!(message = "Error accepting connection", error = %e);
            }
        }
    }
}

#[cfg(test)]
mod tests {
    use assert_cmd::Command;
    use http::Uri;
    use jsonrpsee::core::client::ClientT;

    use crate::auth_layer::AuthClientService;
<<<<<<< HEAD
=======
    use crate::server::PayloadSource;
    use alloy_rpc_types_engine::JwtSecret;
>>>>>>> 2d492ae6
    use jsonrpsee::http_client::transport::Error as TransportError;
    use jsonrpsee::http_client::transport::HttpBackend;
    use jsonrpsee::http_client::HttpClient;
    use jsonrpsee::RpcModule;
    use jsonrpsee::{
        core::ClientError,
        rpc_params,
        server::{ServerBuilder, ServerHandle},
    };
    use predicates::prelude::*;
    use reth_rpc_layer::{AuthLayer, JwtAuthValidator, JwtSecret};
    use std::result::Result;
    use std::str::FromStr;

    use super::*;

    const AUTH_PORT: u32 = 8550;
    const AUTH_ADDR: &str = "0.0.0.0";
    const SECRET: &str = "f79ae8046bc11c9927afe911db7143c51a806c4a537cc08e0d37140b0192f430";

    #[test]
    fn test_invalid_args() {
        let mut cmd = Command::cargo_bin("rollup-boost").unwrap();
        cmd.arg("--invalid-arg");

        cmd.assert().failure().stderr(predicate::str::contains(
            "error: unexpected argument '--invalid-arg' found",
        ));
    }

    #[tokio::test]
    async fn test_create_client() {
        valid_jwt().await;
        invalid_jwt().await;
    }

    async fn valid_jwt() {
        let secret = JwtSecret::from_hex(SECRET).unwrap();

        let auth_rpc = Uri::from_str(&format!("http://{}:{}", AUTH_ADDR, AUTH_PORT)).unwrap();
        let client = ExecutionClient::new(auth_rpc, secret, 1000, None, PayloadSource::L2).unwrap();
        let response = send_request(client.auth_client).await;
        assert!(response.is_ok());
        assert_eq!(response.unwrap(), "You are the dark lord");
    }

    async fn invalid_jwt() {
        let secret = JwtSecret::random();
        let auth_rpc = Uri::from_str(&format!("http://{}:{}", AUTH_ADDR, AUTH_PORT)).unwrap();
        let client = ExecutionClient::new(auth_rpc, secret, 1000, None, PayloadSource::L2).unwrap();
        let response = send_request(client.auth_client).await;
        assert!(response.is_err());
        assert!(matches!(
            response.unwrap_err(),
            ClientError::Transport(e)
                if matches!(e.downcast_ref::<TransportError>(), Some(TransportError::Rejected { status_code: 401 }))
        ));
    }

    async fn send_request(
        client: Arc<HttpClient<AuthClientService<HttpBackend>>>,
    ) -> Result<String, ClientError> {
        let server = spawn_server().await;

        let response = client
            .request::<String, _>("greet_melkor", rpc_params![])
            .await;

        server.stop().unwrap();
        server.stopped().await;

        response
    }

    /// Spawn a new RPC server equipped with a `JwtLayer` auth middleware.
    async fn spawn_server() -> ServerHandle {
        let secret = JwtSecret::from_hex(SECRET).unwrap();
        let addr = format!("{AUTH_ADDR}:{AUTH_PORT}");
        let validator = JwtAuthValidator::new(secret);
        let layer = AuthLayer::new(validator);
        let middleware = tower::ServiceBuilder::default().layer(layer);

        // Create a layered server
        let server = ServerBuilder::default()
            .set_http_middleware(middleware)
            .build(addr.parse::<SocketAddr>().unwrap())
            .await
            .unwrap();

        // Create a mock rpc module
        let mut module = RpcModule::new(());
        module
            .register_method("greet_melkor", |_, _, _| "You are the dark lord")
            .unwrap();

        server.start(module)
    }
}<|MERGE_RESOLUTION|>--- conflicted
+++ resolved
@@ -256,7 +256,6 @@
         info!("Boost sync enabled");
     }
 
-<<<<<<< HEAD
     let flashblocks_client = if args.flashblocks.flashblocks {
         let inbound_url = args.flashblocks.flashblocks_url;
         let outbound_url = args.flashblocks.flashblocks_outbound_url;
@@ -266,18 +265,12 @@
         None
     };
 
-=======
->>>>>>> 2d492ae6
     let rollup_boost = RollupBoostServer::new(
         l2_client,
         builder_client,
         boost_sync_enabled,
-<<<<<<< HEAD
-        metrics,
+        metrics.clone(),
         flashblocks_client,
-=======
-        metrics.clone(),
->>>>>>> 2d492ae6
     );
 
     // Spawn the debug server
@@ -395,11 +388,8 @@
     use jsonrpsee::core::client::ClientT;
 
     use crate::auth_layer::AuthClientService;
-<<<<<<< HEAD
-=======
     use crate::server::PayloadSource;
     use alloy_rpc_types_engine::JwtSecret;
->>>>>>> 2d492ae6
     use jsonrpsee::http_client::transport::Error as TransportError;
     use jsonrpsee::http_client::transport::HttpBackend;
     use jsonrpsee::http_client::HttpClient;
@@ -410,7 +400,7 @@
         server::{ServerBuilder, ServerHandle},
     };
     use predicates::prelude::*;
-    use reth_rpc_layer::{AuthLayer, JwtAuthValidator, JwtSecret};
+    use reth_rpc_layer::{AuthLayer, JwtAuthValidator};
     use std::result::Result;
     use std::str::FromStr;
 
