--- conflicted
+++ resolved
@@ -29,11 +29,8 @@
 use tracing_subscriber::EnvFilter;
 
 mod client;
-<<<<<<< HEAD
+mod debug_api;
 mod flashblocks;
-=======
-mod debug_api;
->>>>>>> 22b08468
 #[cfg(all(feature = "integration", test))]
 mod integration;
 mod metrics;
@@ -92,14 +89,14 @@
     #[arg(long, env, default_value = "text")]
     log_format: String,
 
-<<<<<<< HEAD
+    /// Enable Flashblocks client
     #[arg(long, env, default_value = "false")]
     flashblocks: bool,
 
     /// Flashblocks WebSocket URL
     #[arg(long, env, default_value = "ws://localhost:1111")]
     flashblocks_url: String,
-=======
+
     /// Debug server port
     #[arg(long, env, default_value = "5555")]
     debug_server_port: u16,
@@ -118,7 +115,6 @@
 enum DebugCommands {
     /// Toggle dry run mode
     DryRun {},
->>>>>>> 22b08468
 }
 
 #[tokio::main]
